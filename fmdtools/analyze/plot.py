--- conflicted
+++ resolved
@@ -401,13 +401,8 @@
     Parameters
     ----------
     result : Result
-<<<<<<< HEAD
-        Result dict to plot metrics from/of.
-    *plot_values : strs
-=======
         Result dictionary of metrics over set of scenarios
-    plot_values : strs
->>>>>>> 1e262469
+    *plot_values : str
         names of values to pull from the result (e.g., 'fxns.move_water.s.flowrate').
         Can also be specified as a dict (e.g. {'fxns':'move_water'}) to get all keys
         from a given fxn/flow/mode/etc.

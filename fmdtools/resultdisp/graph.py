--- conflicted
+++ resolved
@@ -387,11 +387,8 @@
     n.show(filename+".html")
     return n
         
-<<<<<<< HEAD
-def exec_order(mdl, gtype='bipartite', pos=[], scale=1, colors=['lightgray', 'cyan','teal'], show_dyn_order=True, title="Function Execution Order", legend=True, renderer='matplotlib'):
-=======
+
 def exec_order(mdl, renderer='matplotlib', gtype='bipartite', colors=['lightgray', 'cyan','teal'], show_dyn_order=True, title="Function Execution Order", legend=True, **kwargs):
->>>>>>> 5e55c244
     """
     Displays the execution order/types of the model, where the functions and flows in the
     static step are highlighted and the functions in the dynamic step are listed (with corresponding order)
@@ -419,23 +416,7 @@
     tuple of form (figure, axis) 
 
     """
-<<<<<<< HEAD
-    if gtype =='normal': fig_axis = show(mdl, gtype=gtype, pos=pos, highlight=[mdl.dynamicfxns, mdl.staticfxns,  mdl.graph.edges(mdl.staticfxns)], scale=scale, colors=colors, showfaultlabels= show_dyn_order, renderer=renderer)
-    else:
-        staticnodes = list(mdl.staticfxns) + list(set([n for node in mdl.staticfxns for n in mdl.bipartite.neighbors(node)]))
-        dynamicnodes = list(mdl.dynamicfxns) #+ list(set().union(*[nx.node_connected_component(mdl.bipartite, node) for node in mdl.dynamicfxns]))
-        fig_axis = show(mdl, gtype=gtype, pos=pos, highlight=[dynamicnodes, staticnodes], scale=scale, colors=colors, showfaultlabels= show_dyn_order, renderer=renderer)
-    
-    if legend:
-        if renderer == 'matplotlib':
-            legend_elements = [Patch(facecolor=colors[0], edgecolor=colors[0], label='No Execution'),
-                               Patch(facecolor=colors[2], edgecolor=colors[2], label='Dynamic Step'),
-                               Patch(facecolor=colors[1], edgecolor=colors[1], label='Static Step')]
-            fig_axis[1].legend(handles = legend_elements, ncol=3, bbox_to_anchor = (1.0,-0.05))
-        elif renderer == 'graphviz':
-            gv_execute_order_legend(colors)
-    if title and renderer == 'matplotlib': fig_axis[1].set_title(title)
-=======
+
     if gtype =='normal': fig_axis = show(mdl, renderer=renderer, gtype=gtype, highlight=[mdl.dynamicfxns, mdl.staticfxns,  mdl.graph.edges(mdl.staticfxns)], colors=colors, showfaultlabels= show_dyn_order, **kwargs)
     else:
         staticnodes = list(mdl.staticfxns) + list(set([n for node in mdl.staticfxns for n in mdl.bipartite.neighbors(node)]))
@@ -444,7 +425,7 @@
     
     if legend:
         if renderer=='graphviz': 
-            print('legend not implemented in graphviz renderer')
+            gv_execute_order_legend(colors)
         else:
             legend_elements = [Patch(facecolor=colors[0], edgecolor=colors[0], label='No Execution'),
                                Patch(facecolor=colors[2], edgecolor=colors[2], label='Dynamic Step'),
@@ -454,7 +435,6 @@
     if title: 
         if renderer=='graphviz':    print('title not implemented in graphviz renderer')
         else:                       fig_axis[1].set_title(title)
->>>>>>> 5e55c244
     return fig_axis
     
 def history(ghist, gtype='normal', pos=[], scale=1, faultscen=[],showfaultlabels=True, colors=['lightgray','orange', 'red']):
@@ -816,7 +796,6 @@
     for edge in edges:
         dot.edge(edge[0], edge[1])
     return dot
-<<<<<<< HEAD
 
 def gv_execute_order_legend(colors):
     from graphviz import Graph
@@ -829,9 +808,6 @@
     display(SVG(legend._repr_svg_()))
     return
 
-
-def gv_colors(g, gtype, colors, heatmap, cmap, faultnodes, degradednodes, faultedges=[], edgeflows={}, functions=[], flows=[], highlight=[]):
-=======
 def update_gv_bipplot(t_ind, reshist, g, faultscen=[], showfaultlabels=True, colors=['lightgray','orange', 'red'], heatmap={}, cmap=plt.cm.coolwarm, **kwargs):
     """graphviz helper: updates a bipartite graph plot at a given timestep t_ind given the result history reshist"""
     Digraph, Graph = gv_import_check()
@@ -859,8 +835,8 @@
     dot = Graph(comment="model network", graph_attr=kwargs)
     dot = plot_gv_normgraph(g, edgeflows, faultfxns, degfxns, degflows, faultlabels_form, faultedges, faultscen, time, showfaultlabels, colors_dict, dot)
     return dot
-def gv_colors(g, gtype, colors, heatmap, cmap, faultnodes, degradednodes, faultedges=[], edgeflows={}, functions=[], flows=[]):
->>>>>>> 5e55c244
+
+def gv_colors(g, gtype, colors, heatmap, cmap, faultnodes, degradednodes, faultedges=[], edgeflows={}, functions=[], flows=[], highlight=[]):
     """
     creates dictonary of node/edge colors for a graphviz plot
 

--- conflicted
+++ resolved
@@ -2,7 +2,7 @@
 Description: Gives graph-level visualizations of the model using installed renderers.
 
 Public user-facing methods:
-    - :func:`set_pos`:                      Set graph node positions manually 
+    - :func:`set_pos`:                      Set graph node positions manually
     - :func:`show`:                         Plots a single graph object g. Has options for heatmaps/overlays and matplotlib/graphviz/pyvis renderers.
     - :func:`exec_order`:                   Displays the propagation order and type (dynamic/static) in the model. Works with matplotlib/graphviz renderers.
     - :func:`history`:                      Displays plots of the graph over time given a dict history of graph objects.  Works with matplotlib/graphviz renderers.
@@ -14,7 +14,7 @@
 """
 #File Name: resultdisp/graph.py
 #Contributors: Daniel Hulse and Sequoia Andrade
-#Created: November 2019 
+#Created: November 2019
 #Refactored: April 2020
 #Added major interfaces: July 2021
 
@@ -31,11 +31,13 @@
     """A simple interactive graph for consistent node placement, etc--used in set_pos to set node positions"""
     showverts = True
     epsilon = 0.2  # max pixel distance to count as a vertex hit
-    def __init__(self, g, gtype='bipartite', pos=[], **kwargs):   
+    def __init__(self, g, gtype='bipartite', pos=[], **kwargs):
         self.t=0
         self.fig, (self.bax, self.ax) = plt.subplots(2, gridspec_kw={'height_ratios': [1,10]})
         self.g=g
         self.gtype=gtype
+        if type(pos)==dict and len(pos)<len(g.nodes):
+            pos.update({f:[0.5,0.5] for f in g.nodes if f not in initpos})
         pos=get_pos_robust(g, gtype,pos)
         self.pos=pos
         self.kwargs=kwargs
@@ -51,7 +53,7 @@
         pt_x = np.array([x[0] for x in self.pos.values()])
         pt_y = np.array([x[1] for x in self.pos.values()])
         pt_names =[*self.pos.keys()]
-        
+
         dists = np.hypot(pt_x - event.xdata, pt_y - event.ydata)
         closest_pt = pt_names[dists.argmin()]
         if dists.min()>= self.epsilon:
@@ -100,7 +102,7 @@
         plt.show()
     def print_pos(self):
         print(self.pos)
-        
+
 
 def set_pos(g, gtype='bipartite', **kwargs):
     """
@@ -128,44 +130,12 @@
         elif gtype=='bipartite':    g=mdl.bipartite
         elif gtype=='typegraph':    g=mdl.return_typegraph()
     plt.ion()
-<<<<<<< HEAD
-    p = GraphInteractor(g, gtype)
+    if type(initpos)==dict and len(initpos)<len(g.nodes):
+        initpos.update({f:[0.5,0.5] for f in g.nodes if f not in initpos})
+    p = GraphInteractor(g, gtype, **kwargs)
     if 'inline' in get_backend():
         print("Cannot place nodes in inline version of plot. Use '%matplotlib qt' (or '%matplotlib osx') to open in external window")
     return p
-=======
-    fig = plt.figure()
-    
-    if type(initpos)==dict and len(initpos)<len(g.nodes): 
-        initpos.update({f:[0.5,0.5] for f in g.nodes if f not in initpos})
-    
-    if gtype=='normal':
-        if not initpos: initpos = nx.planar_layout(g)
-        edgeflows={}
-        for edge in g.edges:
-            flows=list(g.get_edge_data(edge[0],edge[1]).keys())
-            edgeflows[edge[0],edge[1]]=''.join(flow for flow in flows if flow not in ['name', 'arrow'])
-        plot_instance = netgraph.InteractiveGraph(g, node_layout=initpos, node_size=20*scale,node_shape='s',node_color=node_color, node_edge_width=0, edge_labels=edgeflows, edge_label_font_size=label_size, node_labels={n:n for n in g.nodes},node_label_fontdict={'size':label_size, 'fontweight':'bold'})
-    elif gtype=='bipartite':
-        if not initpos: initpos = nx.planar_layout(g)
-        plot_instance = netgraph.InteractiveGraph(g, node_layout=initpos, node_size=7*scale,node_color=node_color, node_edge_width=0, node_labels={n:n for n in g.nodes},node_label_fontdict={'size':label_size, 'fontweight':'bold'})
-    elif gtype=='typegraph':
-        plot_instance = netgraph.InteractiveGraph(g,node_size=7*scale,node_color=node_color, node_edge_width=0, node_layout='dot', node_labels={n:n for n in g.nodes},node_label_fontdict={'size':label_size, 'fontweight':'bold'})
-    plt.title("Click and drag to place nodes.")
-    plt.xlabel("Close window to continue...")
-    plt.show(block=False)
-    t=0
-    while plt.fignum_exists(fig.number):
-        plt.pause(0.1)
-        t+=0.1
-    if t< 0.2:
-        print("Cannot place nodes in inline version of plot. Use '%matplotlib qt' (or '%matplotlib osx') to open in external window")
-    pos = {node:[round(loc[0], 3),round(loc[1], 3)] for node,loc in plot_instance.node_positions.items()}
-    if set_mdl:
-        if gtype=='normal':         mdl.graph_pos = pos
-        elif gtype=='bipartite':    mdl.bipartite_pos = pos  
-    return pos
->>>>>>> c44bf89d
 
 def show(g, gtype='bipartite', renderer = 'matplotlib', filename="", **kwargs):
     """
@@ -175,11 +145,6 @@
     ----------
     g : networkx graph or model or function
         The multigraph to plot
-<<<<<<< HEAD
-    gtype : 'normal' or 'bipartite'
-        Type of graph input to show--normal (multgraph) or bipartite
-    renderer : 'matplotlib' or 'graphviz' or 'pyvis' 
-=======
     gtype : str (optional)
         Type of graph input to show. Default is 'bipartite.'
         - 'normal'      (for graph/model input): plots functions as nodes and flows as edges
@@ -190,13 +155,12 @@
         - 'flows'       (for function input):    plots the action/flow connections in the function's Action Sequence Graph
         - 'combined'    (for function input):    plots both the sequence of actions in the functions ASG and action/flow connections
         NOTE: Not all gtypes and options are supported by all renderers. See show_<renderer> for more details
-    renderer : 'matplotlib' or 'graphviz' or 'pyvis' or 'netgraph'
->>>>>>> c44bf89d
+    renderer : 'matplotlib' or 'graphviz' or 'pyvis'
         Renderer to use with the drawing. Renderer must be installed. Default is 'matplotlib'
     filename : string, optional
         the filename for the output. The default is '' (in which a file is not saved except in pyvis).
     **kwargs : dictionary
-        keyword arguments for the individual methods. See the documentation for 
+        keyword arguments for the individual methods. See the documentation for
             graph.show_graphviz
             graph.show_maplotlib
             graph.show_pyvis
@@ -213,11 +177,7 @@
         return n
     else: raise Exception("Invalid renderer: "+renderer)
 
-<<<<<<< HEAD
-def show_matplotlib(g, gtype='bipartite', filename='', filetype='png', pos=[], scale=1, faultscen=[], time=[], figsize=(6,4), showfaultlabels=True, highlight=[], colors=['lightgray','orange', 'red'], heatmap={}, cmap=plt.cm.coolwarm, fig=[]):
-=======
-def show_matplotlib(g, gtype='bipartite', filename='', filetype='png', pos=[], scale=1, faultscen=[], time=[], figsize=(6,4), showfaultlabels=True, highlight=[], colors=['lightgray','orange', 'red'], heatmap={}, cmap=plt.cm.coolwarm, seqgraph={},seqlabels=False, arrows=False):
->>>>>>> c44bf89d
+def show_matplotlib(g, gtype='bipartite', filename='', filetype='png', pos=[], scale=1, faultscen=[], time=[], figsize=(6,4), showfaultlabels=True, highlight=[], colors=['lightgray','orange', 'red'], heatmap={}, cmap=plt.cm.coolwarm, seqgraph={},seqlabels=False, arrows=False, fig=[]):
     """
     Plots a single graph object g using matplotlib
 
@@ -259,18 +219,14 @@
         A heatmap dictionary to overlay on the plot. The default is {}.
     cmap : mpl colormap
         Colormap to use for heatmap visualizations
-<<<<<<< HEAD
-    fig : mpl figure
-        Current matplotlib figure to plot on
-
-=======
     arrows : bool, optional
         Whether to display arrows on normal plots (for 'actions' ASGs--default is False)
     seqgraph: networkx graph, optional
         Directed graph to overlay on graph views (for 'flows'/'combined' ASGs--default is {})
     seqlabels: bool
         Whether to show directed edge labels on overlaid seqgraph
->>>>>>> c44bf89d
+    fig : mpl figure
+        Current matplotlib figure to plot on
     Returns
     -------
     fig, ax : matplotlib figure/axis
@@ -279,24 +235,15 @@
     if getattr(g,'type', '')=='model':
         mdl=g
         g, pos = get_graph_pos(mdl,pos, gtype)
-<<<<<<< HEAD
+    elif getattr(g,'type', '')=='function':
+        fxn=g
+        g,gtype, pos, seqgraph, arrows = get_asg_pos(fxn,pos, gtype, arrows)
+    elif isinstance(g, nx.classes.graph.Graph): a=1
+    else: raise Exception("Invalid object type: "+str(type(g))+" use a model, function, or networkx graph instead")
     pos=get_pos_robust(g, gtype,pos)
     if not fig: fig = plt.figure(figsize=figsize)
     if gtype=='normal':
         edgeflows=dict()
-=======
-    elif getattr(g,'type', '')=='function':
-        fxn=g
-        g,gtype, pos, seqgraph, arrows = get_asg_pos(fxn,pos, gtype, arrows)
-        a=1
-    elif isinstance(g, nx.classes.graph.Graph):
-        a=1
-    else: raise Exception("Invalid object type: "+str(type(g))+" use a model, function, or networkx graph instead")
-    fig = plt.figure(figsize=figsize)
-    if gtype=='normal':
-        edgeflows=dict()
-        if not pos: pos=nx.planar_layout(g)
->>>>>>> c44bf89d
         nodesize=scale*2000
         font_size=scale*12
         for edge in g.edges:
@@ -309,7 +256,7 @@
                 nx.draw_networkx_edges(g,pos, width=2)
             nx.draw_networkx_nodes(g,pos,node_size=nodesize, node_shape='s', node_color=colors, cmap=cmap, alpha=0.7)
             nx.draw_networkx_edge_labels(g,pos,edge_labels=edgeflows, font_size=font_size, font_weight='bold', rotate=False)
-            labels={node:node for node in g.nodes} 
+            labels={node:node for node in g.nodes}
             nx.draw_networkx_labels(g, pos, labels=labels,font_size=font_size, font_weight='bold')
         elif highlight:
             faultnodes = highlight[0]
@@ -330,10 +277,6 @@
         labels={node:node for node in g.nodes}
         functions = [f for f, val in g.nodes.items() if val['bipartite']==0]
         flows = [f for f, val in g.nodes.items() if val['bipartite']==1]
-<<<<<<< HEAD
-=======
-        if not pos: pos=nx.planar_layout(g)
->>>>>>> c44bf89d
         nodesize=scale*700
         font_size=scale*6
         if heatmap:
@@ -354,7 +297,7 @@
             if showfaultlabels: faultlabels = {f:str(i) for i,f in enumerate(faultnodes)}
             else:               faultlabels={}
             fig_axis = plot_bipgraph(g, labels, faultnodes, degradednodes, faultlabels,faultscen, time, showfaultlabels=showfaultlabels, scale=scale, pos=pos, colors=colors, functions = functions, flows=flows, show=False, seqgraph=seqgraph, seqlabels=seqlabels)
-        else:                                      #plots graph with status information 
+        else:                                      #plots graph with status information
             labels, faultnodes, degradednodes, faults, faultlabels = get_graph_annotations(g, gtype)
             fig_axis = plot_bipgraph(g, labels, faultnodes, degradednodes, faultlabels,faultscen, time, showfaultlabels=showfaultlabels, scale=scale, pos=pos, colors=colors, functions = functions, flows=flows, show=False, seqgraph=seqgraph, seqlabels=seqlabels)
     elif gtype == 'typegraph':
@@ -371,7 +314,7 @@
     """
     Translates an existing nx graph to a graphviz graph. Saves the graph output and dot file.
     Called from show() by passing in graphviz=True and filename
-    
+
     Parameters
     ----------
     g : networkx graph or model or function
@@ -425,15 +368,15 @@
     from IPython.display import display, SVG
     Digraph, Graph = gv_import_check()
     #setting up default layouts for graph types
-    if gtype in  ['bipartite', 'component']: 
+    if gtype in  ['bipartite', 'component']:
         kwargs["layout"] = kwargs.get("layout", "twopi")
         kwargs["overlap"] = kwargs.get("overlap", "voronoi")
     elif gtype == 'typegraph':
         kwargs["pad"] = kwargs.get("pad", "0.5")
         kwargs["ranksep"] = kwargs.get("ranksep", "2")
-    if kwargs.pop('pos',False):     print('invalid option: pos') 
-    if kwargs.pop('scale', False):  print('invalid option: scale') 
-        
+    if kwargs.pop('pos',False):     print('invalid option: pos')
+    if kwargs.pop('scale', False):  print('invalid option: scale')
+
     if getattr(g,'type', '')=='model':
         mdl=g
         g, pos = get_graph_pos(mdl,kwargs.pop('pos',[]), gtype)
@@ -493,122 +436,12 @@
         if arrows:  dot = Digraph(comment="model network", graph_attr=kwargs)
         else:       dot = Graph(comment="model network", graph_attr=kwargs)
         dot = plot_gv_normgraph(g, edgeflows, faultnodes, degradednodes, faultflows, faultlabels_form, faultedges, faultscen, time, showfaultlabels, colors_dict, dot)
-            
+
     #rendering
     dot.attr(outputorder = "edgesfirst")
     if filename:    dot.render(filename = filename+gtype, format = filetype)
     else:           display(SVG(dot._repr_image_svg_xml()))
     return dot
-<<<<<<< HEAD
-=======
-def show_netgraph(g, gtype='bipartite', filename='', filetype='png', pos=[], scale=1, faultscen=[], time=[], figsize=(6,4), showfaultlabels=True, highlight=[], colors=['lightgray','orange', 'red'], **kwargs):
-    """
-    Plots a single graph object g using netgraph
-
-    Parameters
-    ----------
-    g : networkx graph or model or function
-        The multigraph to plot
-    gtype : str (optional)
-        Type of graph input to show. Default is 'bipartite.'
-        - 'normal'      (for graph/model input): plots functions as nodes and flows as edges
-        - 'bipartite'   (for graph/model input): plots functions and flows as nodes
-        - 'component'   (for graph/model input): plots functions, flows, and componenets as nodes
-        - 'typegraph'   (for graph/model input): plots the class structure of the model, functions, and flows
-        - 'actions'     (for function input):    plots the sequence of actions in the function's Action Sequence Graph
-        - 'flows'       (for function input):    plots the action/flow connections in the function's Action Sequence Graph
-        - 'combined'    (for function input):    plots both the sequence of actions in the functions ASG and action/flow connections
-        NOTE: Not all gtypes and options are supported by all renderers. See show_<renderer> for more details
-    filename : string
-        Name to give the saved file, if saved. Default is '' (not saving the file)
-    filetype : string
-        Type of file to save the figure as (if saving)
-    pos : dict
-        Positions for nodes
-    scale: float
-        Changes sizes of nodes in bipartite graph
-    faultscen : str, optional
-        Name of the fault scenario (for the title). The default is [].
-    time : float, optional
-        Time of fault injection. The default is [].
-    showfaultlabels : bool, optional
-        Whether or not to label the faults on the functions. The default is True.
-    highlight : list, optional
-        Functions/flows to highlight using [faulty functions, degraded functions, degraded flows] labelling scheme.
-        Used for custom overlays. Default is []
-    colors : list, optional
-        List of colors to use for nominal, degraded, and faulty functions/flows.
-        Default is: ['lightgray','orange', 'red']
-    arrows : bool, optional
-        Whether to display arrows on normal plots (for 'actions' ASGs--default is False)
-    seqgraph: networkx graph, optional
-        Directed graph to overlay on graph views (for 'flows'/'combined' ASGs--default is {})
-    seqlabels: bool
-        Whether to show directed edge labels on overlaid seqgraph
-    Returns
-    -------
-    fig, ax : matplotlib figure/axis
-        Matplotlib figure object of the drawn graph
-    gra : netgraph Graph
-        Netgraph object which can be further manipulated
-    """
-    from netgraph import Graph
-    if kwargs.get('heatmap',False):     raise Exception("Heatmap option not implemented in netgraph renderer")
-    if getattr(g,'type', '')=='model':
-        mdl=g
-        g, pos = get_graph_pos(mdl,kwargs.pop('pos',[]), gtype)
-    elif getattr(g,'type', '')=='function':
-        fxn=g
-        g,gtype, pos, kwargs['seqgraph'], kwargs['arrows'] = get_asg_pos(fxn,kwargs.pop('pos',[]), gtype, kwargs.get('arrows', False))
-        a=1
-    elif isinstance(g, nx.classes.graph.Graph):
-        a=1
-    else: raise Exception("Invalid object type: "+str(type(g))+" use a model, function, or networkx graph instead")
-    fig = plt.figure(figsize=figsize)
-    if gtype=='normal':
-        edgeflows=dict()
-        if not pos: pos=nx.planar_layout(g)
-        for edge in g.edges:
-            flows=list(g.get_edge_data(edge[0],edge[1]).keys())
-            edgeflows[edge[0],edge[1]]=''.join(flow for flow in flows if flow not in ['name', 'arrow'])
-        if highlight:
-            faultnodes = highlight[0]
-            degradednodes = highlight[1]
-            faultedges = highlight[2]
-            if showfaultlabels: faultlabels = {f:[str(i)] for i,f in enumerate(faultnodes)}
-            else:               faultlabels = {}
-            faultflows = {edge:''.join([' ',''.join(flow+' ' for flow in g.edges[edge])]) for edge in faultedges}
-            fig_axis = plot_norm_netgraph(g, g.nodes(), faultnodes, degradednodes, faultflows, faultlabels, faultedges, faultflows, faultscen, time, showfaultlabels, edgeflows, scale=scale, pos=pos, colors=colors, show=False, **kwargs)
-        else:
-            labels, faultnodes, degradednodes, faults, faultlabels = get_graph_annotations(g, gtype)
-            if not list(g.nodes(data='status'))[0][1]: faultedges = {}; faultflows = {}
-            else:
-                faultedges = [edge for edge in g.edges if any([g.edges[edge][flow].get('status','nom')=='Degraded' for flow in g.edges[edge]])]
-                faultflows = {edge:''.join([' ',''.join(flow+' ' for flow in g.edges[edge] if g.edges[edge][flow]['status']=='Degraded')]) for edge in faultedges}
-            fig_axis = plot_norm_netgraph(g, labels, faultnodes, degradednodes, faultflows, faultlabels, faultedges, faultflows, faultscen, time, showfaultlabels, edgeflows, scale=scale, pos=pos, colors=colors, show=False, **kwargs)
-    elif gtype in ['bipartite', 'component']:
-        labels={node:node for node in g.nodes}
-        functions = [f for f, val in g.nodes.items() if val['bipartite']==0]
-        flows = [f for f, val in g.nodes.items() if val['bipartite']==1]
-        if not pos: pos=nx.planar_layout(g)
-        if highlight:
-            faultnodes = highlight[0]
-            degradednodes = highlight[1]
-            if showfaultlabels: 
-                faultlabels = {f:[str(i)] for i,f in enumerate(faultnodes)}
-            else:               faultlabels={}
-            fig_axis = plot_bip_netgraph(g, labels, faultnodes, degradednodes, faultlabels,faultscen, time, showfaultlabels=showfaultlabels, scale=scale, pos=pos, colors=colors, functions = functions, flows=flows, show=False, **kwargs)
-        else:                                      #plots graph with status information 
-            labels, faultnodes, degradednodes, faults, faultlabels = get_graph_annotations(g, gtype)
-            fig_axis = plot_bip_netgraph(g, labels, faultnodes, degradednodes, faultlabels,faultscen, time, showfaultlabels=showfaultlabels, scale=scale, pos=pos, colors=colors, functions = functions, flows=flows, show=False, **kwargs)
-    elif gtype == 'typegraph':
-        if not pos: pos = netgraph.get_sugiyama_layout(list(g.edges), nodes=g.nodes)
-        if kwargs.get('heatmap', False): raise Exception("Invalid option for typegraph--not implemented")
-        labels, faultnodes, degradednodes, faults, faultlabels = get_graph_annotations(g, gtype)
-        fig_axis =plot_bip_netgraph(g,labels, faultnodes, degradednodes, faultlabels, faultscen, time, showfaultlabels=showfaultlabels, scale=scale, pos=pos, colors=colors, **kwargs)
-    if filename:fig.savefig(filename=filename, format=filetype, bbox_inches = 'tight', pad_inches = 0)
-    return fig, fig.axes[0], fig_axis[2]
->>>>>>> c44bf89d
 
 def show_pyvis(g, gtype='typegraph', filename="typegraph", width=1000, filt=True, physics=False, notebook=False):
     """
@@ -638,16 +471,16 @@
         mdl=g
         g, pos = get_graph_pos(mdl, [], gtype)
     width = str(width)+"px"
-    
+
     if gtype=='typegraph':   n = Network(directed=True, layout='hierarchical', width=width, notebook=notebook)
     elif gtype in ["component", "bipartite"]: n = Network(width=width, notebook=notebook)
-    else:   raise Exception("Not a valid graph type")     
+    else:   raise Exception("Not a valid graph type")
     n.from_nx(g)
     n.toggle_physics(physics)
     if filt: n.show_buttons(filter_=filt)
     n.show(filename+".html")
     return n
-        
+
 
 def exec_order(mdl, renderer='matplotlib', gtype='bipartite', colors=['lightgray', 'cyan','teal'], show_dyn_order=True, show_dyn_arrows=False, title="Execution Order", legend=True,  **kwargs):
     """
@@ -669,7 +502,7 @@
         - 'combined'    (for function input):    plots both the sequence of actions in the functions ASG and action/flow connections
         NOTE: Not all gtypes and options are supported by all renderers. See show_<renderer> for more details
     colors : list, optional
-        Colors to use for unexecuted functions, static propagation steps, and dynamic functions. 
+        Colors to use for unexecuted functions, static propagation steps, and dynamic functions.
         The default is ['lightgray', 'cyan','teal'].
     show_dyn_order : bool, optional
         Whether to label the execution order for dynamic functions. The default is True.
@@ -682,7 +515,7 @@
     **kwargs : see arguments for the respective renderers
     Returns
     -------
-    tuple of form (figure, axis) 
+    tuple of form (figure, axis)
 
     """
 
@@ -698,20 +531,20 @@
         fig_axis = show(mdl, renderer=renderer, gtype=gtype, highlight=[mdl.actions, [],  []], colors=colors, showfaultlabels= show_dyn_order, arrows=show_dyn_arrows, **kwargs)
     elif gtype in ['flows', 'combined']:
         fig_axis = show(mdl, renderer=renderer, gtype=gtype, highlight=[mdl.actions, [],  []], colors=colors, showfaultlabels= show_dyn_order,  **kwargs)
-    
+
     if legend:
         if renderer=='graphviz': gv_execute_order_legend(colors)
         else:
             legend_elements = [Patch(facecolor=colors[0], edgecolor=colors[0], label='No Execution'),
                                Patch(facecolor=colors[2], edgecolor=colors[2], label='Dynamic Step'),
                                Patch(facecolor=colors[1], edgecolor=colors[1], label='Static Step')]
-            
+
             fig_axis[1].legend(handles = legend_elements, ncol=3, bbox_to_anchor = (1.0,-0.05))
-    if title: 
+    if title:
         if renderer=='graphviz':    print('title not implemented in graphviz renderer')
         else:                       fig_axis[1].set_title(title)
     return fig_axis
-    
+
 def history(ghist, **kwargs):
     """
     Displays plots of the graph over time given a dict history of graph objects
@@ -747,7 +580,7 @@
         A dictionary of results (from process.hists() or process.typehist() for the typegraph option)
     time : float
         The time in the history to plot the graph at.
-    renderer : 'matplotlib' or 'graphviz' 
+    renderer : 'matplotlib' or 'graphviz'
         Renderer to use to plot the graph. Default is 'matplotlib'
     gtype : str (optional)
         Type of graph input to show. Default is 'bipartite.'
@@ -772,9 +605,9 @@
     """
     from IPython.display import display, SVG
     [[t_ind,],] = np.where(reshist['time']==time)
-    if getattr(mdl,'type', '')=='model':    
+    if getattr(mdl,'type', '')=='model':
         g, pos = get_graph_pos(mdl,kwargs.pop('pos',[]), gtype)
-    elif getattr(mdl,'type', '')=='function': 
+    elif getattr(mdl,'type', '')=='function':
         g,_, pos, kwargs['seqgraph'], kwargs['arrows'] = get_asg_pos(mdl,kwargs.pop('pos',[]), gtype, kwargs.get('arrows',False))
     else: raise Exception("Invalid object type: "+str(type(mdl))+" use a model or function instead")
     if renderer=='matplotlib':
@@ -785,20 +618,7 @@
         elif gtype=='actions':      update_actplot(t_ind,mdl, reshist, g, pos, **kwargs)
         elif gtype in ['flows', 'combined']: update_flowgraphplot( t_ind,mdl, reshist, g, pos, **kwargs)
         else:           raise Exception("Graph type "+gtype+" not a valid option")
-<<<<<<< HEAD
         return fig, plt.gca()
-=======
-        return fig
-    elif renderer=='netgraph':
-        fig = plt.figure(figsize=kwargs.pop('figsize', (6,4)))
-        if gtype=='bipartite':      fig, ax, gra = update_net_bipplot(t_ind, reshist, g, pos, **kwargs)
-        elif gtype=='typegraph':    fig, ax, gra = update_net_typegraphplot(t_ind, reshist, g, pos, **kwargs)
-        elif gtype=='normal':       fig, ax, gra = update_net_graphplot(t_ind, reshist, g, pos, **kwargs)
-        elif gtype=='actions':      fig, ax, gra =update_net_actplot(t_ind,mdl, reshist, g, pos, **kwargs)
-        elif gtype in ['flows', 'combined']: fig, ax, gra = update_net_flowgraphplot(t_ind,mdl, reshist, g, pos, **kwargs)
-        else:           raise Exception("Graph type "+gtype+" not a valid option")
-        return fig, gra
->>>>>>> c44bf89d
     elif renderer=='graphviz':
         if gtype=='bipartite':                  dot = update_gv_bipplot(t_ind, reshist, g, **kwargs)
         elif gtype=='normal':                   dot = update_gv_graphplot(t_ind, reshist, g, **kwargs)
@@ -822,7 +642,7 @@
         A dictionary of results (from process.hists() or process.typehist() for the typegraph option)
     times : list or 'all'
         The times in the history to plot the graph at. If 'all', plots them all
-    renderer : 'matplotlib' or 'graphviz' or 
+    renderer : 'matplotlib' or 'graphviz' or
         Renderer to use to plot the graph. Default is 'matplotlib'
     gtype : str (optional)
         Type of graph input to show. Default is 'bipartite.'
@@ -847,10 +667,10 @@
     Returns
     ----------
     frames : Dict
-        Dictionary of mpl figures keyed at each time {time:fig} 
+        Dictionary of mpl figures keyed at each time {time:fig}
     """
     if getattr(mdl,'type', '')=='model':    g, pos = get_graph_pos(mdl,kwargs.pop('pos',[]), gtype)
-    elif getattr(mdl,'type', '')=='function': 
+    elif getattr(mdl,'type', '')=='function':
         g,_, pos, kwargs['seqgraph'], kwargs['arrows'] = get_asg_pos(mdl,kwargs.pop('pos',[]), gtype, kwargs.get('arrows',False))
     else: raise Exception("Invalid object type: "+str(type(mdl))+" use a model or function instead")
     if times=='all':    t_inds= [i for i in range(0,len(reshist['time']))]
@@ -866,19 +686,6 @@
             elif gtype in ['flows', 'combined']: update_flowgraphplot(t_ind,mdl, reshist, g, pos, **kwargs)
             else:           raise Exception("Graph type "+gtype+" not a valid option")
             frames[t_ind] = fig
-<<<<<<< HEAD
-=======
-    elif renderer == 'netgraph':
-        for t_ind in t_inds:
-            fig = plt.figure(figsize=kwargs.get('figsize', (6,4)))
-            if gtype=='bipartite':      update_net_bipplot(t_ind, reshist, g, pos, **kwargs)
-            elif gtype=='typegraph':    update_net_typegraphplot(t_ind, reshist, g, pos, **kwargs)
-            elif gtype=='normal':       update_net_graphplot(t_ind, reshist, g, pos, **kwargs)
-            elif gtype=='actions':      update_net_actplot(t_ind,mdl, reshist, g, pos, **kwargs)
-            elif gtype in ['flows', 'combined']: update_net_flowgraphplot(t_ind,mdl, reshist, g, pos, **kwargs)
-            else:           raise Exception("Graph type "+gtype+" not a valid option")
-            frames[t_ind] = fig
->>>>>>> c44bf89d
     elif renderer == 'graphviz':
         for t_ind in t_inds:
             if gtype=='bipartite':                  dot = update_gv_bipplot(t_ind, reshist, g, **kwargs)
@@ -889,11 +696,7 @@
             frames[t_ind] = dot
     return frames
 
-<<<<<<< HEAD
-def animation_from(mdl, reshist, times='all', faultscen=[], gtype='bipartite',figsize=(6,4), showfaultlabels=True, scale=1, show=False, pos=[], colors=['lightgray','orange', 'red']):
-=======
-def animation_from(mdl, reshist, times='all', faultscen=[], gtype='bipartite',figsize=(6,4), showfaultlabels=True, scale=1, show=False, pos=[], colors=['lightgray','orange', 'red'], renderer='matplotlib', **kwargs):
->>>>>>> c44bf89d
+def animation_from(mdl, reshist, times='all', faultscen=[], gtype='bipartite',figsize=(6,4), showfaultlabels=True, scale=1, show=False, pos=[], colors=['lightgray','orange', 'red'], **kwargs):
     """
     Creates an animation of the model graph using results at given times in the results history.
     To view, use %matplotlib qt from spyder or %matplotlib notebook from jupyter
@@ -933,25 +736,10 @@
     else: raise Exception("Invalid object type: "+str(type(mdl))+" use a model or function instead")
     if times=='all':    t_inds= [i for i in range(0,len(reshist['time']))]
     else:   t_inds= [ np.where(reshist['time']==time)[0][0] for time in times]
-<<<<<<< HEAD
-    
+
     if gtype=='bipartite':  update_plot = update_bipplot
     elif gtype=='normal':   update_plot = update_graphplot
     elif gtype=='typegraph':update_plot = update_typegraphplot
-=======
-    if renderer=='matplotlib':
-        if gtype=='bipartite':               update_plot = update_bipplot
-        elif gtype=='normal':                update_plot = update_graphplot
-        elif gtype=='typegraph':             update_plot = update_typegraphplot
-        elif gtype=='actions':               update_plot =update_actplot
-        elif gtype in ['flows', 'combined']: update_plot =update_flowgraphplot
-    elif renderer=='netgraph':
-        if gtype=='bipartite':               update_plot = update_net_bipplot
-        elif gtype=='normal':                update_plot = update_net_graphplot
-        elif gtype=='typegraph':             update_plot = update_net_typegraphplot
-        elif gtype=='actions':               update_plot =update_net_actplot
-        elif gtype in ['flows', 'combined']: update_plot =update_net_flowgraphplot
->>>>>>> c44bf89d
     fig = plt.figure(figsize=figsize)
     if gtype in ['bipartite', 'normal', 'typegraph']:
         ani = matplotlib.animation.FuncAnimation(fig, update_plot, frames=t_inds, fargs=(reshist, g, pos, faultscen, showfaultlabels, scale, False, colors))
@@ -968,62 +756,45 @@
 #############################
 def get_graph_pos(mdl, pos, gtype):
     """Helper function for getting the right graph/positions from a model"""
-    if gtype=='normal': 
+    if gtype=='normal':
         g = mdl.graph.copy()
-<<<<<<< HEAD
         if not pos: pos=mdl.graph_pos
     elif gtype=='bipartite':
         g = mdl.bipartite.copy()
         if not pos: pos=mdl.bipartite_pos
-=======
-        if not pos:
-            if mdl.graph_pos:   pos=mdl.graph_pos
-            else:               pos=nx.planar_layout(g)
-    elif gtype=='bipartite':
-        g = mdl.bipartite.copy()
-        if not pos:
-            if mdl.bipartite_pos:   pos=mdl.bipartite_pos
-            else:                   pos=nx.planar_layout(g)
->>>>>>> c44bf89d
     elif gtype=='typegraph':
         g=mdl.return_typegraph()
     elif gtype=='component':
         g = mdl.return_stategraph('component')
-<<<<<<< HEAD
-=======
-        if not pos: pos=nx.planar_layout(g)
->>>>>>> c44bf89d
     else: raise Exception("Graph type "+gtype+" not valid")
     pos=get_pos_robust(g, gtype,pos)
     return g,pos
-<<<<<<< HEAD
 def get_pos_robust(g, gtype='bipartite', pos={}):
     """Tries to get the best positions for the graph"""
-    if not pos: 
+    if not pos:
         if gtype=='typegraph': pos=nx.multipartite_layout(g, 'level')
         else:
             try: pos=nx.planar_layout(g)
             except: pos=nx.spectral_layout(g)
     return pos
-=======
 def get_asg_pos(fxn, pos, gtype, arrows):
     """Helper function for getting the right graph/positions from a function."""
     if not pos: pos=fxn.asg_pos
-    if gtype=='actions':    
+    if gtype=='actions':
         gtype='normal'
         g= fxn.action_graph; seqgraph={}; arrows=True
-        if not pos: pos = getattr(fxn, 'action_graph_pos', nx.planar_layout(g))
-    elif gtype=='flows':    
+        if not pos: pos = getattr(fxn, 'action_graph_pos', {}})
+    elif gtype=='flows':
         gtype='bipartite'
         g= fxn.flow_graph; seqgraph={}
-        if not pos: pos = getattr(fxn, 'flow_graph_pos', nx.planar_layout(g))
-    elif gtype=='combined': 
+        if not pos: pos = getattr(fxn, 'flow_graph_pos', {})
+    elif gtype=='combined':
         gtype='bipartite'
         g= fxn.flow_graph; seqgraph=fxn.action_graph
-        if not pos: pos = getattr(fxn, 'flow_graph_pos', nx.planar_layout(g))
+        if not pos: pos = getattr(fxn, 'flow_graph_pos', {})
     else: raise Exception("Graph type "+gtype+" not valid")
+    pos = get_pos_robust(g, gtype, pos)
     return g,gtype, pos, seqgraph, arrows
->>>>>>> c44bf89d
 def get_graph_annotations(g, gtype='bipartite'):
     """Helper method that returns labels/lists degraded nodes for the plot annotations"""
     labels={node:node for node in g.nodes}
@@ -1069,7 +840,7 @@
     """
     labels={node:node for node in g.nodes}
     functions = reshist['functions'].keys()
-    
+
     faultfxns = []
     degfxns = []
     degflows = []
@@ -1080,7 +851,7 @@
         edgelabels[edge[0],edge[1]]=''.join(flow for flow in flows)
     for function in functions:
         if reshist['functions'][function]['numfaults'][t_ind]:
-            faultfxns+=[function] 
+            faultfxns+=[function]
             if type(reshist['functions'][function]['faults']) == dict:
                 faultlabels[function] = {fault for fault, occ in reshist['functions'][function]['faults'].items() if occ[t_ind]}
             else: faultlabels[function] = reshist['functions'][function]['faults'][t_ind]
@@ -1089,7 +860,7 @@
     flows = reshist['flows'].keys()
     for flow in flows:
         if not reshist['flows'][flow][t_ind]==1:
-            degflows+=[flow] 
+            degflows+=[flow]
     faultedges = [edge for edge in g.edges if any([reshist['flows'][flow][t_ind]==0 for flow in g.edges[edge].keys()])]
     faultedgeflows = {edge:''.join([' ',''.join(flow+' ' for flow in g.edges[edge] if reshist['flows'][flow][t_ind]==0)]) for edge in faultedges}
     return labels, faultfxns, degfxns, degflows, faultlabels, faultedges, faultedgeflows, edgelabels
@@ -1132,7 +903,7 @@
     fxnname=fxn.name
     rhist = reshist['functions'][fxnname]
     actions = fxn.actions
-    
+
     faultfxns = []
     degfxns = []
     degflows = []
@@ -1142,7 +913,7 @@
         edgelabels[edge[0],edge[1]]=g.get_edge_data(edge[0],edge[1]).get('name','')
     for action in actions:
         if rhist[action]['numfaults'][t_ind]:
-            faultfxns+=[action] 
+            faultfxns+=[action]
             if type(rhist[action]['faults']) == dict:
                 faultlabels[action] = {fault for fault, occ in rhist[action]['faults'].items() if occ[t_ind]}
             else: faultlabels[action] = rhist['faults'][t_ind]
@@ -1151,7 +922,7 @@
     flows = [flow for flow in {**fxn.flows, **fxn.internal_flows} if flow in g]
     for flow in flows:
         if flow in rhist and any([v[t_ind]!=1 for v in rhist[flow].values()]):
-            degflows+=[flow] 
+            degflows+=[flow]
         elif flow in reshist['flows'] and not reshist['flows'][flow][t_ind]==1:
             degflows+=[flow]
     faultedges = [] #[edge for edge in g.edges if any([reshist['flows'][flow][t_ind]==0 for flow in g.edges[edge].keys()])]
@@ -1165,17 +936,13 @@
     elif title:     plt.title(title)
     nodesize=scale*2000
     font_size=scale*12
-<<<<<<< HEAD
     pos=get_pos_robust(g, 'normal',pos)
-=======
-    if not pos: pos=nx.planar_layout(g)
->>>>>>> c44bf89d
     nx.draw_networkx(g,pos,node_size=nodesize,font_size=font_size, node_shape='s',edge_color='gray', node_color=colors[0], width=3, font_weight='bold')
     if show_edgelabels: nx.draw_networkx_edge_labels(g,pos,font_size=font_size, edge_labels=edgeflows, rotate=False)
     nx.draw_networkx_nodes(g, pos, nodelist=faultfxns,node_shape='s',node_color = colors[2], node_size = nodesize*1.2)
     nx.draw_networkx_nodes(g, pos, nodelist=degfxns,node_shape='s', node_color = colors[1], node_size = nodesize)
     nx.draw_networkx_edges(g,pos,edgelist=faultedges, edge_color=colors[1], arrows=arrows)
-        
+
     if showfaultlabels:
         faultlabels_form = {node:''.join(['\n\n ',''.join(f+' ' for f in fault if f!='nom')]) for node,fault in faultlabels.items() if fault!={'nom'}}
         nx.draw_networkx_labels(g, pos, labels=faultlabels_form, font_size=font_size, font_color='k')
@@ -1189,11 +956,7 @@
     elif title:     plt.title(title)
     nodesize=scale*700
     font_size=scale*8
-<<<<<<< HEAD
     pos=get_pos_robust(g,'bipartite',pos)
-=======
-    if not pos: pos=nx.planar_layout(g)
->>>>>>> c44bf89d
     if functions and flows:
         nx.draw_networkx_edges(g, pos)
         nx.draw_networkx_nodes(g, pos, nodelist = functions, node_shape='s', node_size=nodesize, node_color = colors[0])
@@ -1205,7 +968,7 @@
         nx.draw_networkx_nodes(g, pos, nodelist=square_faultfxns, node_shape='s', node_color = colors[2], node_size=nodesize*1.2)
         nx.draw_networkx_nodes(g, pos, nodelist=circle_faultfxns, node_color = colors[2], node_size=nodesize*1.2)
         nx.draw_networkx_nodes(g, pos, nodelist=degfxns, node_shape='s', node_color = colors[1], node_size=nodesize)
-        
+
         nx.draw_networkx_nodes(g, pos, nodelist=degflows,node_color = colors[1], node_size=nodesize)
         nx.draw_networkx_labels(g, pos, labels=labels,font_size=font_size,font_weight='bold')
 
@@ -1217,10 +980,10 @@
         nx.draw_networkx_nodes(g, pos, nodelist=degnodes,node_color = colors[1], node_size=nodesize)
     if seqgraph:
         nx.draw_networkx_edges(seqgraph, pos, arrows=True, arrowsize=nodesize/20)
-        if seqlabels: 
+        if seqlabels:
             edge_labels = {(in_node, out_node): label for in_node, out_node, label in seqgraph.edges(data='name') if label}
             nx.draw_networkx_edge_labels(seqgraph, pos, edge_labels=edge_labels, font_size=font_size, font_color='k', rotate=False)
-    
+
     if showfaultlabels:
         faultlabels_form = {node:'\n\n '+str(fault) for node,fault in faultlabels.items() if fault!={'nom'}}
         nx.draw_networkx_labels(g, pos, labels=faultlabels_form, font_size=font_size, font_color='k')
@@ -1243,9 +1006,6 @@
     labels, faultfxns, degfxns, degflows, faultlabels, faultedges, faultedgeflows, edgeflows = get_plotlabels(g, reshist, t_ind)
     degnodes = degfxns + degflows
     plot_bipgraph(g, labels, faultfxns, degnodes, faultlabels, faultscen, time, showfaultlabels, scale, pos, show, colors=colors, **kwargs)
-<<<<<<< HEAD
-
-=======
 def update_actplot(t_ind,fxn, reshist, g, pos, faultscen=[], showfaultlabels=True, scale=1, show=True, colors=['lightgray','orange', 'red'], arrows=True, **kwargs):
     """Updates an action graph plot at a given timestep t_ind given the result history reshist"""
     time = reshist['time'][t_ind]
@@ -1257,7 +1017,6 @@
     labels, faultfxns, degfxns, degflows, faultlabels, faultedges, faultedgeflows, edgeflows = get_asg_plotlabels(g, fxn, reshist, t_ind)
     degnodes = degfxns + degflows
     plot_bipgraph(g, labels, faultfxns, degnodes, faultlabels, faultscen, time, showfaultlabels, scale, pos, show, colors=colors, functions = fxn.actions, flows = [f for f in {**fxn.flows, **fxn.internal_flows} if f in g], seqgraph=seqgraph, seqlabels=seqlabels, **kwargs)
->>>>>>> c44bf89d
 ###GRAPHVIZ HELPER FUNCTIONS
 ############################
 def gv_import_check():
@@ -1288,7 +1047,7 @@
     """ Plots a bipartite graph representation using the graphviz toolkit. Used in other functions"""
     shapes = {f:'ellipse' for f in flows}
     shapes.update({ f1:'box' for f1 in functions})
-    
+
     for node in functions+flows:
         node_label = node
         if node in faultlabels and showfaultlabels == True:
@@ -1297,7 +1056,7 @@
         dot.node(node,label=node_label, style="filled", fillcolor=colors_dict[node], shape=shapes[node])
     for edge in edges:
         dot.edge(edge[0], edge[1], arrowhead='none')
-    if seqgraph:        
+    if seqgraph:
         for edge in seqgraph.edges():
             if seqlabels:   dot.edge(edge[0], edge[1], label=seqgraph.get_edge_data(edge[0], edge[1])['name'], labelangle="180",arrowhead="normal", arrowsize='2')
             else:           dot.edge(edge[0], edge[1], arrowhead="normal", arrowsize='2')
@@ -1451,107 +1210,4 @@
             mm = [matplotlib.colors.to_hex(mm_i) for mm_i in mm]
             for i in range(len(mm)):
                 colors_dict[node_labels[i]] = mm[i]
-<<<<<<< HEAD
-    return colors_dict
-=======
-    return colors_dict
-
-###NETGRAPH HELPER FUNCTIONS
-#############################
-def plot_norm_netgraph(g, labels, faultfxns, degfxns, degflows, faultlabels, faultedges, faultedgeflows, faultscen, time, showfaultlabels, edgeflows, scale=1, pos=[], show=True, colors=['lightgray','orange', 'red'], title=[], show_edgelabels=True, arrows=False, **kwargs):
-    """ Experimental method for plotting with netgraph instead of networkx"""
-    if faultscen:   plt.title('Propagation of faults to '+faultscen+' at t='+str(time))
-    elif title:     plt.title(title)
-    if not pos: pos=nx.planar_layout(g)
-    from netgraph import Graph
-    node_shape = {}; node_color ={}; node_edge_color={}
-    for n in g.nodes:
-        node_edge_color[n]=colors[0]
-        node_shape[n]='s'
-        if n in degfxns:  
-            node_color[n]=colors[1]
-            if n in faultfxns: node_edge_color[n] = colors[2]
-        elif n in faultfxns: node_color[n]=colors[2]
-        else:               node_color[n]=colors[0]
-        if showfaultlabels and faultlabels.get(n,False):
-            labels[n]=labels[n]+' \n'+' '.join([f for f in faultlabels[n] if f!='nom'])
-            
-    edge_color = {}
-    for e in g.edges:
-        edge_color[e] = colors[0]
-        if e in faultedges: edge_color[e] = colors[1]
-    if showfaultlabels and any(faultedgeflows): 
-        edgelabels = faultedgeflows
-        edge_label_fontdict={'size':scale*4, 'color':'red'}
-    elif show_edgelabels: 
-        edgelabels=edgeflows
-        edge_label_fontdict={'size':scale*4, 'color':'black'}
-    else:               
-        edgelabels={}
-        edge_label_fontdict={'size':scale*4, 'color':'black'}
-    gra = Graph(g, node_layout=pos, edge_color=edge_color, edge_size=scale, edge_labels=edgelabels,edge_label_font_size=scale*2, edge_zorder=1,edge_label_fontdict=edge_label_fontdict,\
-                node_label_fontdict={'size':scale*8, 'fontweight':'bold'}, node_size=scale*20, node_edge_width=scale*2, arrows=arrows,\
-                node_shape = node_shape, node_color = node_color, node_edge_color = node_edge_color, node_labels=labels,  node_zorder=2, edge_label_rotate=False)
-    return plt.gcf(), plt.gca(), gra
-def plot_bip_netgraph(g, labels, faultfxns, degnodes, faultlabels, faultscen=[], time=0, showfaultlabels=True, scale=1, pos=[], show=True, colors=['lightgray','orange', 'red'], title=[],functions=[], flows=[],seqgraph={},seqlabels=False, **kwargs):
-    """ Experimental method for plotting with netgraph instead of networkx"""
-    if faultscen:   plt.title('Propagation of faults to '+faultscen+' at t='+str(time))
-    elif title:     plt.title(title)
-    if not pos: pos=nx.planar_layout(g)
-    if type(g)==nx.classes.digraph.DiGraph: arrows = True
-    else:                                   arrows = False
-    from netgraph import Graph
-    node_shape = {}; node_color ={}; node_edge_color={}
-    for n in g.nodes:
-        if n in functions: node_shape[n]='s'
-        else:               node_shape[n]='o'
-        node_edge_color[n]=colors[0]
-        if n in degnodes:  
-            node_color[n]=colors[1]
-            if n in faultfxns: node_edge_color[n] = colors[2]
-            else:               node_edge_color[n] = colors[1]
-        elif n in faultfxns: node_color[n]=colors[2]
-        else:               node_color[n]=colors[0]
-        if showfaultlabels and faultlabels.get(n,False):
-            labels[n]=labels[n]+' \n'+''.join([f for f in faultlabels[n] if f!='nom'])
-    gra = Graph(g, node_layout=pos, node_label_fontdict={'size':scale*8, 'fontweight':'bold'}, node_size=scale*10, node_edge_width=scale,\
-                node_shape = node_shape, node_color = node_color, node_edge_color = node_edge_color, node_labels=labels,  node_zorder=2, arrows=arrows, edge_label_rotate=False)
-    if seqgraph:
-        gr = Graph(seqgraph, node_layout=pos, arrows=True,node_size=scale*10, node_alpha=0, edge_label_rotate=False, \
-               edge_labels = {(in_node, out_node): label for in_node, out_node, label in seqgraph.edges(data='name') if (label and seqlabels)},\
-               edge_label_fontdict={'size':scale*6, 'color':'black'})    
-    return plt.gcf(), plt.gca(), gra
-def update_net_graphplot(t_ind, reshist, g, pos, faultscen=[], showfaultlabels=True, scale=1, show=True, colors=['lightgray','orange', 'red'], **kwargs):
-    """Updates a normal graph plot at a given timestep t_ind given the result history reshist"""
-    time = reshist['time'][t_ind]
-    labels, faultfxns, degfxns, degflows, faultlabels, faultedges, faultedgeflows, edgeflows = get_plotlabels(g, reshist, t_ind)
-    fig, ax, gra = plot_norm_netgraph(g, labels, faultfxns, degfxns, degflows, faultlabels, faultedges, faultedgeflows, faultscen, time, showfaultlabels, edgeflows, scale, pos, show, colors=colors, **kwargs)
-    return fig, ax, gra
-def update_net_bipplot(t_ind, reshist, g, pos, faultscen=[], showfaultlabels=True, scale=1, show=True, colors=['lightgray','orange', 'red'], **kwargs):
-    """Updates a bipartite graph plot at a given timestep t_ind given the result history reshist"""
-    time = reshist['time'][t_ind]
-    labels, faultfxns, degfxns, degflows, faultlabels, faultedges, faultedgeflows, edgeflows = get_plotlabels(g, reshist, t_ind)
-    degnodes = degfxns + degflows
-    fig, ax, gra = plot_bip_netgraph(g, labels, faultfxns, degnodes, faultlabels, faultscen, time, showfaultlabels, scale, pos, show, colors=colors, functions = reshist['functions'].keys(), flows=reshist['flows'].keys(), **kwargs)
-    return fig, ax, gra
-def update_net_typegraphplot(t_ind, reshist, g, pos, faultscen=[], showfaultlabels=True, scale=1, show=True, colors=['lightgray','orange', 'red'], **kwargs):
-    """Updates a typegraph-style plot at a given timestep t_ind given the result history reshist"""
-    time = reshist['time'][t_ind]
-    labels, faultfxns, degfxns, degflows, faultlabels, faultedges, faultedgeflows, edgeflows = get_plotlabels(g, reshist, t_ind)
-    degnodes = degfxns + degflows
-    fig, ax, gra = plot_bip_netgraph(g, labels, faultfxns, degnodes, faultlabels, faultscen, time, showfaultlabels, scale, pos, show, colors=colors, **kwargs)
-    return fig, ax, gra
-def update_net_actplot(t_ind,fxn, reshist, g, pos, faultscen=[], showfaultlabels=True, scale=1, show=True, colors=['lightgray','orange', 'red'], arrows=True, **kwargs):
-    """Updates an action graph plot at a given timestep t_ind given the result history reshist"""
-    time = reshist['time'][t_ind]
-    labels, faultfxns, degfxns, degflows, faultlabels, faultedges, faultedgeflows, edgeflows = get_asg_plotlabels(g, fxn, reshist, t_ind)
-    fig, ax, gra = plot_norm_netgraph(g, labels, faultfxns, degfxns, degflows, faultlabels, faultedges, faultedgeflows, faultscen, time, showfaultlabels, edgeflows, scale, pos, show, colors=colors, arrows=arrows, **kwargs)
-    return fig, ax, gra
-def update_net_flowgraphplot(t_ind,fxn, reshist, g, pos, faultscen=[], showfaultlabels=True, scale=1, show=True, colors=['lightgray','orange', 'red'], arrows=True, seqgraph={}, **kwargs):
-    """Updates an ASG plot with flows at a given timestep t_ind given the result history reshist"""
-    time = reshist['time'][t_ind]
-    labels, faultfxns, degfxns, degflows, faultlabels, faultedges, faultedgeflows, edgeflows = get_asg_plotlabels(g, fxn, reshist, t_ind)
-    degnodes = degfxns + degflows
-    fig, ax, gra = plot_bip_netgraph(g, labels, faultfxns, degnodes, faultlabels, faultscen, time, showfaultlabels, scale, pos, show, colors=colors, functions = fxn.actions, flows = [f for f in {**fxn.flows, **fxn.internal_flows} if f in g], **kwargs)
-    return fig, ax, gra
->>>>>>> c44bf89d
+    return colors_dict